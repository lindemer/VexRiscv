--- conflicted
+++ resolved
@@ -125,18 +125,11 @@
     val csrService = pipeline.service(classOf[CsrInterface])
     val privilegeService = pipeline.service(classOf[PrivilegeService])
 
-<<<<<<< HEAD
-    val pmpaddr, mpuaddr = Mem(UInt(xlen bits), regions)
-    val pmpcfg, mpucfg = Vector.fill(regions)(Reg(Bits(8 bits)) init(0))
-    val basePmp, maskPmp = Vector.fill(regions)(Reg(UInt(xlen - cutoff bits)))
-    val baseMpu, maskMpu = Vector.fill(regions)(Reg(UInt(xlen - cutoff bits)))
-=======
-    val state = pipeline plug new Area {
-      val pmpaddr = Mem(UInt(xlen bits), regions)
-      val pmpcfg = Vector.fill(regions)(Reg(Bits(8 bits)) init (0))
+    val pmp, mpu = pipeline plug new Area {
+      val addr = Mem(UInt(xlen bits), regions)
+      val cfg = Vector.fill(regions)(Reg(Bits(8 bits)) init(0))
       val base, mask = Vector.fill(regions)(Reg(UInt(xlen - cutoff bits)))
     }
->>>>>>> 646911a3
 
     def mMode : Bool = privilegeService.isMachine()
     def sMode : Bool = privilegeService.isSupervisor()
@@ -149,76 +142,69 @@
       val fsmComplete = False
       val hazardFree = csrService.isHazardFree()
 
-      val csrAddress = input(INSTRUCTION)(csrRange)
-      val ___Ncfg = csrAddress(log2Up(regions) - 1 downto 0).asUInt
-      val ___cfgN = ___Ncfg(log2Up(regions) - 3 downto 0)
-      val pmpcfgCsr = input(INSTRUCTION)(31 downto 24) === 0x3a
-      val pmpaddrCsr = input(INSTRUCTION)(31 downto 24) === 0x3b
-      val mpucfgCsr = input(INSTRUCTION)(31 downto 24) === 0x90
-      val mpuaddrCsr = input(INSTRUCTION)(31 downto 24) === 0x91
-
-      val ___Ncfg_ = Reg(UInt(log2Up(regions) bits))
-      val ___cfgN_ = Reg(UInt(log2Up(regions) - 2 bits))
-      val pmpcfgCsr_, pmpaddrCsr_ = RegInit(False)
-      val mpucfgCsr_, mpuaddrCsr_ = RegInit(False)
-      val writeData_ = Reg(Bits(xlen bits))
+      val csr = new Area {
+        val address = input(INSTRUCTION)(csrRange)
+        val ___Ncfg = address(log2Up(regions) - 1 downto 0).asUInt
+        val ___cfgN = ___Ncfg(log2Up(regions) - 3 downto 0)
+        val isPmpCfg = input(INSTRUCTION)(31 downto 24) === 0x3a
+        val isPmpAddr = input(INSTRUCTION)(31 downto 24) === 0x3b
+        val isMpuCfg = input(INSTRUCTION)(31 downto 24) === 0x90
+        val isMpuAddr = input(INSTRUCTION)(31 downto 24) === 0x91
+      }
+
+      val save = new Area {
+        val ___Ncfg = Reg(UInt(log2Up(regions) bits))
+        val ___cfgN = Reg(UInt(log2Up(regions) - 2 bits))
+        val isPmpCfg, isPmpAddr = RegInit(False)
+        val isMpuCfg, isMpuAddr = RegInit(False)
+        val writeData = Reg(Bits(xlen bits))
+      }
 
       csrService.duringAnyRead {
         when (mMode) {
-          when (pmpcfgCsr) {
+          when (csr.isPmpCfg) {
             csrService.allowCsr()
             csrService.readData() :=
-<<<<<<< HEAD
-              pmpcfg(___cfgN @@ U(3, 2 bits)) ##
-              pmpcfg(___cfgN @@ U(2, 2 bits)) ##
-              pmpcfg(___cfgN @@ U(1, 2 bits)) ##
-              pmpcfg(___cfgN @@ U(0, 2 bits))
-          }
-          when (pmpaddrCsr) {
+              pmp.cfg(csr.___cfgN @@ U(3, 2 bits)) ##
+              pmp.cfg(csr.___cfgN @@ U(2, 2 bits)) ##
+              pmp.cfg(csr.___cfgN @@ U(1, 2 bits)) ##
+              pmp.cfg(csr.___cfgN @@ U(0, 2 bits))
+          }
+          when (csr.isPmpAddr) {
             csrService.allowCsr()
-            csrService.readData() := pmpaddr(___Ncfg).asBits
+            csrService.readData() := pmp.addr(csr.___Ncfg).asBits
           }
         }
         when (mMode | sMode) {
-          when (mpucfgCsr) {
+          when (csr.isMpuCfg) {
             csrService.allowCsr()
             csrService.readData() :=
-              mpucfg(___cfgN @@ U(3, 2 bits)) ##
-              mpucfg(___cfgN @@ U(2, 2 bits)) ##
-              mpucfg(___cfgN @@ U(1, 2 bits)) ##
-              mpucfg(___cfgN @@ U(0, 2 bits))
-          }
-          when (mpuaddrCsr) {
+              mpu.cfg(csr.___cfgN @@ U(3, 2 bits)) ##
+              mpu.cfg(csr.___cfgN @@ U(2, 2 bits)) ##
+              mpu.cfg(csr.___cfgN @@ U(1, 2 bits)) ##
+              mpu.cfg(csr.___cfgN @@ U(0, 2 bits))
+          }
+          when (csr.isMpuAddr) {
             csrService.allowCsr()
-            csrService.readData() := mpuaddr(___Ncfg).asBits
-=======
-              state.pmpcfg(pmpcfgN @@ U(3, 2 bits)) ##
-              state.pmpcfg(pmpcfgN @@ U(2, 2 bits)) ##
-              state.pmpcfg(pmpcfgN @@ U(1, 2 bits)) ##
-              state.pmpcfg(pmpcfgN @@ U(0, 2 bits))
-          }
-          when (pmpaddrCsr) {
-            csrService.allowCsr()
-            csrService.readData() := state.pmpaddr(pmpNcfg).asBits
->>>>>>> 646911a3
+            csrService.readData() := mpu.addr(csr.___Ncfg).asBits
           }
         }
       }
 
       csrService.duringAnyWrite {
-        when (((pmpcfgCsr | pmpaddrCsr) & mMode) |
-              ((mpucfgCsr | mpuaddrCsr) & (mMode | sMode))) {
+        when (((csr.isPmpCfg | csr.isPmpAddr) & mMode) |
+              ((csr.isMpuCfg | csr.isMpuAddr) & (mMode | sMode))) {
           csrService.allowCsr()
           arbitration.haltItself := !fsmComplete
           when (!fsmPending && hazardFree) {
             fsmPending := True
-            writeData_ := csrService.writeData()
-            ___Ncfg_ := ___Ncfg
-            ___cfgN_ := ___cfgN
-            pmpcfgCsr_ := pmpcfgCsr
-            pmpaddrCsr_ := pmpaddrCsr
-            mpucfgCsr_ := mpucfgCsr
-            mpuaddrCsr_ := mpuaddrCsr
+            save.writeData := csrService.writeData()
+            save.___Ncfg := csr.___Ncfg
+            save.___cfgN := csr.___cfgN
+            save.isPmpCfg := csr.isPmpCfg
+            save.isPmpAddr := csr.isPmpAddr
+            save.isMpuCfg := csr.isMpuCfg
+            save.isMpuAddr := csr.isMpuAddr
           }
         }
       }
@@ -243,38 +229,28 @@
 
         val stateWrite : State = new State {
           whenIsActive {
-            when (pmpcfgCsr_) {
-              val overwrite = writeData_.subdivideIn(8 bits)
+            when (save.isPmpCfg) {
+              val overwrite = save.writeData.subdivideIn(8 bits)
               for (i <- 0 until 4) {
-<<<<<<< HEAD
-                when (~pmpcfg(___cfgN_ @@ U(i, 2 bits))(lBit)) {
-                  pmpcfg(___cfgN_ @@ U(i, 2 bits)).assignFromBits(overwrite(i))
-=======
-                when (~state.pmpcfg(pmpcfgN_ @@ U(i, 2 bits))(lBit)) {
-                  state.pmpcfg(pmpcfgN_ @@ U(i, 2 bits)).assignFromBits(overwrite(i))
->>>>>>> 646911a3
+                when (~pmp.cfg(save.___cfgN @@ U(i, 2 bits))(lBit)) {
+                  pmp.cfg(save.___cfgN @@ U(i, 2 bits)).assignFromBits(overwrite(i))
                 }
               }
               goto(stateCfg)
             }
-            when (pmpaddrCsr_) {
-<<<<<<< HEAD
-              when (~pmpcfg(___Ncfg_)(lBit)) {
-                pmpaddr(___Ncfg_) := writeData_.asUInt
-=======
-              when (~state.pmpcfg(pmpNcfg_)(lBit)) {
-                state.pmpaddr(pmpNcfg_) := writeData_.asUInt
->>>>>>> 646911a3
+            when (save.isPmpAddr) {
+              when (~pmp.cfg(save.___Ncfg)(lBit)) {
+                pmp.addr(save.___Ncfg) := save.writeData.asUInt
               }
               goto(stateAddr)
             }
-            when (mpucfgCsr_) {
-              val overwrite = writeData_.subdivideIn(8 bits)
-              for (i <- 0 until 4) mpucfg(___cfgN_ @@ U(i, 2 bits)).assignFromBits(overwrite(i))
+            when (save.isMpuCfg) {
+              val overwrite = save.writeData.subdivideIn(8 bits)
+              for (i <- 0 until 4) mpu.cfg(save.___cfgN @@ U(i, 2 bits)).assignFromBits(overwrite(i))
               goto(stateCfg)
             }
-            when (mpuaddrCsr_) {
-              mpuaddr(___Ncfg_) := writeData_.asUInt
+            when (save.isMpuAddr) {
+              mpu.addr(save.___Ncfg) := save.writeData.asUInt
               goto(stateAddr)
             }
           }
@@ -282,7 +258,7 @@
         }
 
         val stateCfg : State = new State {
-          onEntry (fsmCounter := ___cfgN_ @@ U(0, 2 bits))
+          onEntry (fsmCounter := save.___cfgN @@ U(0, 2 bits))
           whenIsActive {
             fsmCounter := fsmCounter + 1
             when (fsmCounter(1 downto 0) === 3) {
@@ -292,35 +268,26 @@
         }
 
         val stateAddr : State = new State {
-          onEntry (fsmCounter := ___Ncfg_)
+          onEntry (fsmCounter := save.___Ncfg)
           whenIsActive (goto(stateIdle))
         }
 
-        when (pmpcfgCsr_) {
-          setter.io.addr := pmpaddr(fsmCounter)
-        }.elsewhen (mpucfgCsr_) {
-          setter.io.addr := mpuaddr(fsmCounter)
+        when (save.isPmpCfg) {
+          setter.io.addr := pmp.addr(fsmCounter)
+        }.elsewhen (save.isMpuCfg) {
+          setter.io.addr := mpu.addr(fsmCounter)
         } otherwise {
-<<<<<<< HEAD
-          setter.io.addr := writeData_.asUInt
+          setter.io.addr := save.writeData.asUInt
         }
         
         when (fsmEnable) {
-          when ((pmpcfgCsr_ | pmpaddrCsr_) & ~pmpcfg(fsmCounter)(lBit)) {
-            basePmp(fsmCounter) := setter.io.base
-            maskPmp(fsmCounter) := setter.io.mask
+          when ((save.isPmpCfg | save.isPmpAddr) & ~pmp.cfg(fsmCounter)(lBit)) {
+            pmp.base(fsmCounter) := setter.io.base
+            pmp.mask(fsmCounter) := setter.io.mask
           } otherwise {
-            baseMpu(fsmCounter) := setter.io.base
-            maskMpu(fsmCounter) := setter.io.mask
-          }
-=======
-          setter.io.addr := state.pmpaddr(fsmCounter)
-        }
-        
-        when (fsmEnable & ~state.pmpcfg(fsmCounter)(lBit)) {
-          state.base(fsmCounter) := setter.io.base
-          state.mask(fsmCounter) := setter.io.mask
->>>>>>> 646911a3
+            mpu.base(fsmCounter) := setter.io.base
+            mpu.mask(fsmCounter) := setter.io.mask
+          }
         }
       }
     }
@@ -328,28 +295,18 @@
     pipeline plug new Area {
       def getPmpHits(address : UInt) = {
         (0 until regions).map(i =>
-<<<<<<< HEAD
-            ((address & maskPmp(U(i, log2Up(regions) bits))) === basePmp(U(i, log2Up(regions) bits))) & 
-            (pmpcfg(i)(lBit) | ~mMode) & (pmpcfg(i)(aBits) === NAPOT)
+            ((address & pmp.mask(U(i, log2Up(regions) bits))) === pmp.base(U(i, log2Up(regions) bits))) & 
+            (pmp.cfg(i)(lBit) | ~mMode) & (pmp.cfg(i)(aBits) === NAPOT)
         )
       }
       def getMpuHits(address : UInt) = {
         (0 until regions).map(i =>
-            ((address & maskMpu(U(i, log2Up(regions) bits))) === baseMpu(U(i, log2Up(regions) bits))) & 
-             (mpucfg(i)(aBits) === NAPOT)
+            ((address & mpu.mask(U(i, log2Up(regions) bits))) === mpu.base(U(i, log2Up(regions) bits))) & 
+             (mpu.cfg(i)(aBits) === NAPOT)
         )
       }
       def getAccess(cfg : Vector[Bits], hits : IndexedSeq[Bool], bit : Int) = {
         (hits zip cfg).map({ case (i, cfg) => i & cfg(bit) }).orR
-=======
-            ((address & state.mask(U(i, log2Up(regions) bits))) === state.base(U(i, log2Up(regions) bits))) &
-            (state.pmpcfg(i)(lBit) | ~machineMode) & (state.pmpcfg(i)(aBits) === NAPOT)
-        )
-      }
-
-      def getPermission(hits : IndexedSeq[Bool], bit : Int) = {
-        (hits zip state.pmpcfg).map({ case (i, cfg) => i & cfg(bit) }).orR
->>>>>>> 646911a3
       }
 
       val dGuard = new Area {
@@ -363,11 +320,11 @@
 
         val pmpHits = getPmpHits(address(31 downto cutoff))
         val mpuHits = getMpuHits(address(31 downto cutoff))
-        val pmpR = getAccess(pmpcfg, pmpHits, rBit)
-        val pmpW = getAccess(pmpcfg, pmpHits, wBit)
-        val mpuL = getAccess(mpucfg, mpuHits, lBit)
-        val mpuR = (uMode & getAccess(mpucfg, mpuHits, rBit)) | (sMode & ~mpuL)
-        val mpuW = (uMode & getAccess(mpucfg, mpuHits, wBit)) | (sMode & ~mpuL)
+        val pmpR = getAccess(pmp.cfg, pmpHits, rBit)
+        val pmpW = getAccess(pmp.cfg, pmpHits, wBit)
+        val mpuL = getAccess(mpu.cfg, mpuHits, lBit)
+        val mpuR = (uMode & getAccess(mpu.cfg, mpuHits, rBit)) | (sMode & ~mpuL)
+        val mpuW = (uMode & getAccess(mpu.cfg, mpuHits, wBit)) | (sMode & ~mpuL)
 
         when(~pmpHits.orR) {
           dPort.bus.rsp.isPaging := False
@@ -398,9 +355,9 @@
 
         val pmpHits = getPmpHits(address(31 downto cutoff))
         val mpuHits = getMpuHits(address(31 downto cutoff))
-        val pmpX = getAccess(pmpcfg, pmpHits, xBit)
-        val mpuL = getAccess(mpucfg, mpuHits, lBit)
-        val mpuX = (uMode & getAccess(mpucfg, mpuHits, xBit)) | (sMode & ~mpuL)
+        val pmpX = getAccess(pmp.cfg, pmpHits, xBit)
+        val mpuL = getAccess(mpu.cfg, mpuHits, lBit)
+        val mpuX = (uMode & getAccess(mpu.cfg, mpuHits, xBit)) | (sMode & ~mpuL)
 
         when(~pmpHits.orR) {
           iPort.bus.rsp.isPaging := False
