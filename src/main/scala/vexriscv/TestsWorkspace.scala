/*
 * SpinalHDL
 * Copyright (c) Dolu, All rights reserved.
 *
 * This library is free software; you can redistribute it and/or
 * modify it under the terms of the GNU Lesser General Public
 * License as published by the Free Software Foundation; either
 * version 3.0 of the License, or (at your option) any later version.
 *
 * This library is distributed in the hope that it will be useful,
 * but WITHOUT ANY WARRANTY; without even the implied warranty of
 * MERCHANTABILITY or FITNESS FOR A PARTICULAR PURPOSE.  See the GNU
 * Lesser General Public License for more details.
 *
 * You should have received a copy of the GNU Lesser General Public
 * License along with this library.
 */

package vexriscv

import vexriscv.plugin._
import vexriscv.demo.SimdAddPlugin
import spinal.core._
import spinal.lib._
import vexriscv.ip._
import spinal.lib.bus.avalon.AvalonMM
import spinal.lib.eda.altera.{InterruptReceiverTag, ResetEmitterTag}

object TestsWorkspace {
  def main(args: Array[String]) {
    SpinalConfig(mergeAsyncProcess = false).generateVerilog {
      val configFull = VexRiscvConfig(
        plugins = List(
          new IBusSimplePlugin(
            resetVector = 0x80000000l,
            relaxedPcCalculation = false,
            relaxedBusCmdValid = false,
            prediction = NONE,
            historyRamSizeLog2 = 10,
            catchAccessFault = true,
            compressedGen = true,
            busLatencyMin = 1,
            injectorStage = true
          ),
//          new IBusCachedPlugin(
//            resetVector = 0x80000000l,
//            compressedGen = true,
//            prediction = DYNAMIC_TARGET,
//            injectorStage = true,
//            config = InstructionCacheConfig(
//              cacheSize = 1024*16,
//              bytePerLine = 32,
//              wayCount = 1,
//              addressWidth = 32,
//              cpuDataWidth = 32,
//              memDataWidth = 32,
//              catchIllegalAccess = true,
//              catchAccessFault = true,
//              catchMemoryTranslationMiss = true,
//              asyncTagMemory = false,
//              twoCycleRam = false,
//              twoCycleCache = true
//            ),
//            memoryTranslatorPortConfig = MemoryTranslatorPortConfig(
//              portTlbSize = 4
//            )
//          ),
//          new DBusSimplePlugin(
//            catchAddressMisaligned = true,
//            catchAccessFault = true,
//            earlyInjection = false
//          ),
          new DBusCachedPlugin(
            config = new DataCacheConfig(
              cacheSize         = 4096*4,
              bytePerLine       = 32,
              wayCount          = 1,
              addressWidth      = 32,
              cpuDataWidth      = 32,
              memDataWidth      = 32,
              catchAccessError  = true,
              catchIllegal      = true,
              catchUnaligned    = true,
              catchMemoryTranslationMiss = true,
              atomicEntriesCount = 2
            ),
//            memoryTranslatorPortConfig = null
            memoryTranslatorPortConfig = MemoryTranslatorPortConfig(
              portTlbSize = 6
            )
          ),
//          new StaticMemoryTranslatorPlugin(
//            ioRange      = _(31 downto 28) === 0xF
//          ),
          new MemoryTranslatorPlugin(
            tlbSize = 32,
            virtualRange = _(31 downto 28) === 0xC,
            ioRange      = _(31 downto 28) === 0xF
          ),
          new DecoderSimplePlugin(
            catchIllegalInstruction = true
          ),
          new RegFilePlugin(
            regFileReadyKind = plugin.ASYNC,
            zeroBoot = true
          ),
          new IntAluPlugin,
          new SrcPlugin(
            separatedAddSub = false
          ),
<<<<<<< HEAD
          new FullBarrielShifterPlugin(earlyInjection = false),
=======
          new FullBarrelShifterPlugin(earlyInjection = true),
>>>>>>> 7ab04a12
  //        new LightShifterPlugin,
          new HazardSimplePlugin(
            bypassExecute           = true,
            bypassMemory            = true,
            bypassWriteBack         = true,
            bypassWriteBackBuffer   = true,
            pessimisticUseSrc       = false,
            pessimisticWriteRegFile = false,
            pessimisticAddressMatch = false
          ),
  //        new HazardSimplePlugin(false, true, false, true),
  //        new HazardSimplePlugin(false, false, false, false),
          new MulPlugin,
          new MulDivIterativePlugin(
            genMul = false,
            genDiv = true,
            mulUnrollFactor = 32,
            divUnrollFactor = 1
          ),
//          new DivPlugin,
          new CsrPlugin(CsrPluginConfig.all(0x80000020l).copy(deterministicInteruptionEntry = false)),
          new DebugPlugin(ClockDomain.current.clone(reset = Bool().setName("debugReset"))),
          new BranchPlugin(
            earlyBranch = false,
            catchAddressMisaligned = true
          ),
          new YamlPlugin("cpu0.yaml")
        )
      )


<<<<<<< HEAD
=======
      val configLight = VexRiscvConfig(
        plugins = List(
          new PcManagerSimplePlugin(0x00000000l, false),
          new IBusSimplePlugin(
            interfaceKeepData = true,
            catchAccessFault = false
          ),

          new DBusSimplePlugin(
            catchAddressMisaligned = false,
            catchAccessFault = false
          ),
          new DecoderSimplePlugin(
            catchIllegalInstruction = false
          ),
          new RegFilePlugin(
            regFileReadyKind = plugin.ASYNC,
            zeroBoot = false
          ),
          new IntAluPlugin,
          new SrcPlugin(
            separatedAddSub = false
          ),
  //        new FullBarrelShifterPlugin,
          new LightShifterPlugin,
  //        new HazardSimplePlugin(true, true, true, true),
          //        new HazardSimplePlugin(false, true, false, true),
          new HazardSimplePlugin(
            bypassExecute           = false,
            bypassMemory            = false,
            bypassWriteBack         = false,
            bypassWriteBackBuffer   = false,
            pessimisticUseSrc       = false,
            pessimisticWriteRegFile = false,
            pessimisticAddressMatch = false
          ),
//          new HazardPessimisticPlugin,
          new DebugPlugin(ClockDomain.current.clone(reset = Bool().setName("debugReset"))),
  //        new MulPlugin,
  //        new DivPlugin,
  //        new MachineCsr(csrConfig),
          new BranchPlugin(
            earlyBranch = false,
            catchAddressMisaligned = false,
            prediction = NONE
          )
        )
      )



      val configTest = VexRiscvConfig(
        plugins = List(
          new PcManagerSimplePlugin(0x00000000l, true),
          new IBusSimplePlugin(
            interfaceKeepData = true,
            catchAccessFault = true
          ),
          new DBusSimplePlugin(
            catchAddressMisaligned = true,
            catchAccessFault = true
          ),
          new CsrPlugin(CsrPluginConfig.small(0x80000020l)),
          new DecoderSimplePlugin(
            catchIllegalInstruction = true
          ),
          new RegFilePlugin(
            regFileReadyKind = plugin.SYNC,
            zeroBoot = false
          ),
          new IntAluPlugin,
          new SrcPlugin(
            separatedAddSub = false
          ),
          new FullBarrelShifterPlugin,
  //        new LightShifterPlugin,
          //        new HazardSimplePlugin(true, true, true, true),
          //        new HazardSimplePlugin(false, true, false, true),
          new HazardSimplePlugin(
            bypassExecute           = false,
            bypassMemory            = false,
            bypassWriteBack         = false,
            bypassWriteBackBuffer   = false,
            pessimisticUseSrc       = false,
            pessimisticWriteRegFile = false,
            pessimisticAddressMatch = false
          ),
//          new MulPlugin,
//          new DivPlugin,
          //        new MachineCsr(csrConfig),
          new BranchPlugin(
            earlyBranch = false,
            catchAddressMisaligned = true,
            prediction = NONE
          )
        )
      )
>>>>>>> 7ab04a12

      val toplevel = new VexRiscv(configFull)
//      val toplevel = new VexRiscv(configLight)
//      val toplevel = new VexRiscv(configTest)

      /*toplevel.rework {
        var iBus : AvalonMM = null
        for (plugin <- toplevel.config.plugins) plugin match {
          case plugin: IBusSimplePlugin => {
            plugin.iBus.asDirectionLess() //Unset IO properties of iBus
            iBus = master(plugin.iBus.toAvalon())
              .setName("iBusAvalon")
              .addTag(ClockDomainTag(ClockDomain.current)) //Specify a clock domain to the iBus (used by QSysify)
          }
          case plugin: IBusCachedPlugin => {
            plugin.iBus.asDirectionLess() //Unset IO properties of iBus
            iBus = master(plugin.iBus.toAvalon())
              .setName("iBusAvalon")
              .addTag(ClockDomainTag(ClockDomain.current)) //Specify a clock domain to the iBus (used by QSysify)
          }
          case plugin: DBusSimplePlugin => {
            plugin.dBus.asDirectionLess()
            master(plugin.dBus.toAvalon())
              .setName("dBusAvalon")
              .addTag(ClockDomainTag(ClockDomain.current))
          }
          case plugin: DBusCachedPlugin => {
            plugin.dBus.asDirectionLess()
            master(plugin.dBus.toAvalon())
              .setName("dBusAvalon")
              .addTag(ClockDomainTag(ClockDomain.current))
          }
          case plugin: DebugPlugin => {
            plugin.io.bus.asDirectionLess()
            slave(plugin.io.bus.fromAvalon())
              .setName("debugBusAvalon")
              .addTag(ClockDomainTag(plugin.debugClockDomain))
              .parent = null  //Avoid the io bundle to be interpreted as a QSys conduit
            plugin.io.resetOut
              .addTag(ResetEmitterTag(plugin.debugClockDomain))
              .parent = null //Avoid the io bundle to be interpreted as a QSys conduit
          }
          case _ =>
        }
        for (plugin <- toplevel.config.plugins) plugin match {
          case plugin: CsrPlugin => {
            plugin.externalInterrupt
              .addTag(InterruptReceiverTag(iBus, ClockDomain.current))
            plugin.timerInterrupt
              .addTag(InterruptReceiverTag(iBus, ClockDomain.current))
          }
          case _ =>
        }
      }*/
//      toplevel.writeBack.input(config.PC).addAttribute(Verilator.public)
//      toplevel.service(classOf[DecoderSimplePlugin]).bench(toplevel)
     // toplevel.children.find(_.isInstanceOf[DataCache]).get.asInstanceOf[DataCache].io.cpu.execute.addAttribute(Verilator.public)
      toplevel
    }
  }
}

//TODO DivPlugin should not used MixedDivider (double twoComplement)
//TODO DivPlugin should register the twoComplement output before pipeline insertion
//TODO MulPlugin doesn't fit well on Artix (FMAX)
//TODO PcReg design is unoptimized by Artix synthesis
//TODO FMAX SRC mux + bipass mux prioriti
//TODO FMAX, isFiring is to pesimisstinc in some cases(include removeIt flushed ..)<|MERGE_RESOLUTION|>--- conflicted
+++ resolved
@@ -108,11 +108,7 @@
           new SrcPlugin(
             separatedAddSub = false
           ),
-<<<<<<< HEAD
-          new FullBarrielShifterPlugin(earlyInjection = false),
-=======
-          new FullBarrelShifterPlugin(earlyInjection = true),
->>>>>>> 7ab04a12
+          new FullBarrelShifterPlugin(earlyInjection = false),
   //        new LightShifterPlugin,
           new HazardSimplePlugin(
             bypassExecute           = true,
@@ -144,106 +140,6 @@
       )
 
 
-<<<<<<< HEAD
-=======
-      val configLight = VexRiscvConfig(
-        plugins = List(
-          new PcManagerSimplePlugin(0x00000000l, false),
-          new IBusSimplePlugin(
-            interfaceKeepData = true,
-            catchAccessFault = false
-          ),
-
-          new DBusSimplePlugin(
-            catchAddressMisaligned = false,
-            catchAccessFault = false
-          ),
-          new DecoderSimplePlugin(
-            catchIllegalInstruction = false
-          ),
-          new RegFilePlugin(
-            regFileReadyKind = plugin.ASYNC,
-            zeroBoot = false
-          ),
-          new IntAluPlugin,
-          new SrcPlugin(
-            separatedAddSub = false
-          ),
-  //        new FullBarrelShifterPlugin,
-          new LightShifterPlugin,
-  //        new HazardSimplePlugin(true, true, true, true),
-          //        new HazardSimplePlugin(false, true, false, true),
-          new HazardSimplePlugin(
-            bypassExecute           = false,
-            bypassMemory            = false,
-            bypassWriteBack         = false,
-            bypassWriteBackBuffer   = false,
-            pessimisticUseSrc       = false,
-            pessimisticWriteRegFile = false,
-            pessimisticAddressMatch = false
-          ),
-//          new HazardPessimisticPlugin,
-          new DebugPlugin(ClockDomain.current.clone(reset = Bool().setName("debugReset"))),
-  //        new MulPlugin,
-  //        new DivPlugin,
-  //        new MachineCsr(csrConfig),
-          new BranchPlugin(
-            earlyBranch = false,
-            catchAddressMisaligned = false,
-            prediction = NONE
-          )
-        )
-      )
-
-
-
-      val configTest = VexRiscvConfig(
-        plugins = List(
-          new PcManagerSimplePlugin(0x00000000l, true),
-          new IBusSimplePlugin(
-            interfaceKeepData = true,
-            catchAccessFault = true
-          ),
-          new DBusSimplePlugin(
-            catchAddressMisaligned = true,
-            catchAccessFault = true
-          ),
-          new CsrPlugin(CsrPluginConfig.small(0x80000020l)),
-          new DecoderSimplePlugin(
-            catchIllegalInstruction = true
-          ),
-          new RegFilePlugin(
-            regFileReadyKind = plugin.SYNC,
-            zeroBoot = false
-          ),
-          new IntAluPlugin,
-          new SrcPlugin(
-            separatedAddSub = false
-          ),
-          new FullBarrelShifterPlugin,
-  //        new LightShifterPlugin,
-          //        new HazardSimplePlugin(true, true, true, true),
-          //        new HazardSimplePlugin(false, true, false, true),
-          new HazardSimplePlugin(
-            bypassExecute           = false,
-            bypassMemory            = false,
-            bypassWriteBack         = false,
-            bypassWriteBackBuffer   = false,
-            pessimisticUseSrc       = false,
-            pessimisticWriteRegFile = false,
-            pessimisticAddressMatch = false
-          ),
-//          new MulPlugin,
-//          new DivPlugin,
-          //        new MachineCsr(csrConfig),
-          new BranchPlugin(
-            earlyBranch = false,
-            catchAddressMisaligned = true,
-            prediction = NONE
-          )
-        )
-      )
->>>>>>> 7ab04a12
 
       val toplevel = new VexRiscv(configFull)
 //      val toplevel = new VexRiscv(configLight)
