package vexriscv.demo.smp

import spinal.core
import spinal.core._
import spinal.core.sim.{onSimEnd, simSuccess}
import spinal.lib._
import spinal.lib.bus.bmb.sim.BmbMemoryAgent
import spinal.lib.bus.bmb._
import spinal.lib.bus.misc.{DefaultMapping, SizeMapping}
import spinal.lib.bus.wishbone.{Wishbone, WishboneConfig, WishboneToBmb, WishboneToBmbGenerator}
import spinal.lib.com.jtag.{Jtag, JtagInstructionDebuggerGenerator, JtagTapInstructionCtrl}
import spinal.lib.com.jtag.sim.JtagTcp
import spinal.lib.com.jtag.xilinx.Bscane2BmbMasterGenerator
import spinal.lib.generator._
import spinal.core.fiber._
import spinal.idslplugin.PostInitCallback
import spinal.lib.misc.plic.PlicMapping
import spinal.lib.system.debugger.SystemDebuggerConfig
import vexriscv.ip.{DataCacheAck, DataCacheConfig, DataCacheMemBus, InstructionCache, InstructionCacheConfig}
<<<<<<< HEAD
import vexriscv.plugin.{BranchPlugin, CsrAccess, CsrPlugin, CsrPluginConfig, DBusCachedPlugin, DBusSimplePlugin, DYNAMIC_TARGET, DebugPlugin, DecoderSimplePlugin, FpuPlugin, FullBarrelShifterPlugin, HazardSimplePlugin, IBusCachedPlugin, IBusSimplePlugin, IntAluPlugin, MmuPlugin, MmuPortConfig, MulDivIterativePlugin, MulPlugin, RegFilePlugin, STATIC, SrcPlugin, StaticMemoryTranslatorPlugin, YamlPlugin}
=======
import vexriscv.plugin.{BranchPlugin, CsrAccess, CsrPlugin, CsrPluginConfig, DBusCachedPlugin, DBusSimplePlugin, DYNAMIC_TARGET, DebugPlugin, DecoderSimplePlugin, FullBarrelShifterPlugin, HazardSimplePlugin, IBusCachedPlugin, IBusSimplePlugin, IntAluPlugin, MmuPlugin, MmuPortConfig, MulDivIterativePlugin, MulPlugin, RegFilePlugin, RegFileReadKind, STATIC, SrcPlugin, StaticMemoryTranslatorPlugin, YamlPlugin}
>>>>>>> fd234bbf
import vexriscv.{Riscv, VexRiscv, VexRiscvBmbGenerator, VexRiscvConfig, plugin}

import scala.collection.mutable
import scala.collection.mutable.ArrayBuffer
import spinal.lib.generator._
import vexriscv.ip.fpu.FpuParameter

case class VexRiscvSmpClusterParameter(cpuConfigs : Seq[VexRiscvConfig], withExclusiveAndInvalidation : Boolean, forcePeripheralWidth : Boolean = true, outOfOrderDecoder : Boolean = true)

class VexRiscvSmpClusterBase(p : VexRiscvSmpClusterParameter) extends Area with PostInitCallback{
  val cpuCount = p.cpuConfigs.size

  val debugCd = ClockDomainResetGenerator()
  debugCd.holdDuration.load(4095)
  debugCd.makeExternal()

  val systemCd = ClockDomainResetGenerator()
  systemCd.holdDuration.load(63)
  systemCd.setInput(debugCd)


  systemCd.outputClockDomain.push()
  override def postInitCallback(): VexRiscvSmpClusterBase.this.type = {
    systemCd.outputClockDomain.pop()
    this
  }

  implicit val interconnect = BmbInterconnectGenerator()

  val debugBridge = debugCd.outputClockDomain on JtagInstructionDebuggerGenerator()
  debugBridge.jtagClockDomain.load(ClockDomain.external("jtag", withReset = false))

  val debugPort = Handle(debugBridge.logic.jtagBridge.io.ctrl.toIo)

  val dBusCoherent = BmbBridgeGenerator()
  val dBusNonCoherent = BmbBridgeGenerator()

  val smp = p.withExclusiveAndInvalidation generate new Area{
    val exclusiveMonitor = BmbExclusiveMonitorGenerator()
    interconnect.addConnection(dBusCoherent.bmb, exclusiveMonitor.input)

    val invalidationMonitor = BmbInvalidateMonitorGenerator()
    interconnect.addConnection(exclusiveMonitor.output, invalidationMonitor.input)
    interconnect.addConnection(invalidationMonitor.output, dBusNonCoherent.bmb)
    if(p.outOfOrderDecoder) interconnect.masters(invalidationMonitor.output).withOutOfOrderDecoder()
  }

  val noSmp = !p.withExclusiveAndInvalidation generate new Area{
    interconnect.addConnection(dBusCoherent.bmb, dBusNonCoherent.bmb)
  }

  val cores = for(cpuId <- 0 until cpuCount) yield new Area{
    val cpu = VexRiscvBmbGenerator()
    cpu.config.load(p.cpuConfigs(cpuId))
    interconnect.addConnection(
      cpu.dBus -> List(dBusCoherent.bmb)
    )
    cpu.enableDebugBmb(
      debugCd = debugCd,
      resetCd = systemCd,
      mapping = SizeMapping(cpuId*0x1000, 0x1000)
    )
    interconnect.addConnection(debugBridge.bmb, cpu.debugBmb)
  }
}


class VexRiscvSmpClusterWithPeripherals(p : VexRiscvSmpClusterParameter) extends VexRiscvSmpClusterBase(p) {
  val peripheralBridge = BmbToWishboneGenerator(DefaultMapping)
  val peripheral = Handle(peripheralBridge.logic.io.output.toIo)
  if(p.forcePeripheralWidth) interconnect.slaves(peripheralBridge.bmb).forceAccessSourceDataWidth(32)

  val plic = BmbPlicGenerator()(interconnect = null)
  plic.priorityWidth.load(2)
  plic.mapping.load(PlicMapping.sifive)

  val plicWishboneBridge = new Generator{
    dependencies += plic.ctrl

    plic.accessRequirements.load(BmbAccessParameter(
      addressWidth = 22,
      dataWidth = 32
    ).addSources(1, BmbSourceParameter(
      contextWidth = 0,
      lengthWidth = 2,
      alignment =  BmbParameter.BurstAlignement.LENGTH
    )))

    val logic = add task new Area{
      val bridge = WishboneToBmb(WishboneConfig(20, 32))
      bridge.io.output >> plic.ctrl
    }
  }
  val plicWishbone = plicWishboneBridge.produceIo(plicWishboneBridge.logic.bridge.io.input)

  val clint = BmbClintGenerator(0)(interconnect = null)
  val clintWishboneBridge = new Generator{
    dependencies += clint.ctrl

    clint.accessRequirements.load(BmbAccessParameter(
      addressWidth = 16,
      dataWidth = 32
    ).addSources(1, BmbSourceParameter(
      contextWidth = 0,
      lengthWidth = 2,
      alignment =  BmbParameter.BurstAlignement.LENGTH
    )))

    val logic = add task new Area{
      val bridge = WishboneToBmb(WishboneConfig(14, 32))
      bridge.io.output >> clint.ctrl
    }
  }
  val clintWishbone = clintWishboneBridge.produceIo(clintWishboneBridge.logic.bridge.io.input)

  val interrupts = in Bits(32 bits)
  for(i <- 1 to 31) yield plic.addInterrupt(interrupts(i), i)

  for ((core, cpuId) <- cores.zipWithIndex) {
    core.cpu.setTimerInterrupt(clint.timerInterrupt(cpuId))
    core.cpu.setSoftwareInterrupt(clint.softwareInterrupt(cpuId))
    plic.priorityWidth.load(2)
    plic.mapping.load(PlicMapping.sifive)
    plic.addTarget(core.cpu.externalInterrupt)
    plic.addTarget(core.cpu.externalSupervisorInterrupt)
    List(clint.logic, core.cpu.logic).produce {
      for (plugin <- core.cpu.config.plugins) plugin match {
        case plugin: CsrPlugin if plugin.utime != null => plugin.utime := clint.logic.io.time
        case _ =>
      }
    }
  }

  clint.cpuCount.load(cpuCount)
}


object VexRiscvSmpClusterGen {
  def vexRiscvConfig(hartId : Int,
                     ioRange : UInt => Bool = (x => x(31 downto 28) === 0xF),
                     resetVector : Long = 0x80000000l,
                     iBusWidth : Int = 128,
                     dBusWidth : Int = 64,
                     loadStoreWidth : Int = 32,
                     coherency : Boolean = true,
                     iCacheSize : Int = 8192,
                     dCacheSize : Int = 8192,
                     iCacheWays : Int = 2,
                     dCacheWays : Int = 2,
                     iBusRelax : Boolean = false,
                     injectorStage : Boolean = false,
                     earlyBranch : Boolean = false,
                     dBusCmdMasterPipe : Boolean = false,
                     withMmu : Boolean = true,
                     withSupervisor : Boolean = true,
<<<<<<< HEAD
                     withFloat : Boolean = false,
                     withDouble : Boolean = false,
                     externalFpu : Boolean = true,
                     simHalt : Boolean = false
=======
                     regfileRead : RegFileReadKind = plugin.ASYNC
>>>>>>> fd234bbf
                    ) = {
    assert(iCacheSize/iCacheWays <= 4096, "Instruction cache ways can't be bigger than 4096 bytes")
    assert(dCacheSize/dCacheWays <= 4096, "Data cache ways can't be bigger than 4096 bytes")
    assert(!(withDouble && !withFloat))

    val config = VexRiscvConfig(
      plugins = List(
        if(withMmu)new MmuPlugin(
          ioRange = ioRange
        )else new StaticMemoryTranslatorPlugin(
          ioRange = ioRange
        ),
        //Uncomment the whole IBusCachedPlugin and comment IBusSimplePlugin if you want cached iBus config
        new IBusCachedPlugin(
          resetVector = resetVector,
          compressedGen = false,
          prediction = vexriscv.plugin.NONE,
          historyRamSizeLog2 = 9,
          relaxPredictorAddress = true,
          injectorStage = injectorStage,
          relaxedPcCalculation = iBusRelax,
          config = InstructionCacheConfig(
            cacheSize = iCacheSize,
            bytePerLine = 64,
            wayCount = iCacheWays,
            addressWidth = 32,
            cpuDataWidth = 32,
            memDataWidth = iBusWidth,
            catchIllegalAccess = true,
            catchAccessFault = true,
            asyncTagMemory = false,
            twoCycleRam = false,
            twoCycleCache = true,
            reducedBankWidth = true
          ),
          memoryTranslatorPortConfig = MmuPortConfig(
            portTlbSize = 4,
            latency = 1,
            earlyRequireMmuLockup = true,
            earlyCacheHits = true
          )
        ),
        new DBusCachedPlugin(
          dBusCmdMasterPipe = dBusCmdMasterPipe || dBusWidth == 32,
          dBusCmdSlavePipe = true,
          dBusRspSlavePipe = true,
          relaxedMemoryTranslationRegister = true,
          config = new DataCacheConfig(
            cacheSize         = dCacheSize,
            bytePerLine       = 64,
            wayCount          = dCacheWays,
            addressWidth      = 32,
            cpuDataWidth      = loadStoreWidth,
            memDataWidth      = dBusWidth,
            catchAccessError  = true,
            catchIllegal      = true,
            catchUnaligned    = true,
            withLrSc = true,
            withAmo = true,
            withExclusive = coherency,
            withInvalidate = coherency,
            withWriteAggregation = dBusWidth > 32
          ),
          memoryTranslatorPortConfig = MmuPortConfig(
            portTlbSize = 4,
            latency = 1,
            earlyRequireMmuLockup = true,
            earlyCacheHits = true
          )
        ),
        new DecoderSimplePlugin(
          catchIllegalInstruction = true
        ),
        new RegFilePlugin(
          regFileReadyKind = regfileRead,
          zeroBoot = false,
          x0Init = true
        ),
        new IntAluPlugin,
        new SrcPlugin(
          separatedAddSub = false
        ),
        new FullBarrelShifterPlugin(earlyInjection = true),
        //        new LightShifterPlugin,
        new HazardSimplePlugin(
          bypassExecute           = true,
          bypassMemory            = true,
          bypassWriteBack         = true,
          bypassWriteBackBuffer   = true,
          pessimisticUseSrc       = false,
          pessimisticWriteRegFile = false,
          pessimisticAddressMatch = false
        ),
        new MulPlugin,
        new MulDivIterativePlugin(
          genMul = false,
          genDiv = true,
          mulUnrollFactor = 32,
          divUnrollFactor = 1
        ),
        new CsrPlugin(CsrPluginConfig.openSbi(mhartid = hartId, misa = Riscv.misaToInt(s"ima${if(withFloat) "f" else ""}${if(withDouble) "d" else ""}s")).copy(utimeAccess = CsrAccess.READ_ONLY)),
        new BranchPlugin(
          earlyBranch = earlyBranch,
          catchAddressMisaligned = true,
          fenceiGenAsAJump = false
        ),
        new YamlPlugin(s"cpu$hartId.yaml")
      )
    )

    if(withFloat) config.plugins += new FpuPlugin(
      externalFpu = externalFpu,
      simHalt = simHalt,
      p = FpuParameter(withDouble = withDouble)
    )
    config
  }


//  def vexRiscvCluster(cpuCount : Int, resetVector : Long = 0x80000000l) = VexRiscvSmpCluster(
//    debugClockDomain = ClockDomain.current.copy(reset = Bool().setName("debugResetIn")),
//    p = VexRiscvSmpClusterParameter(
//      cpuConfigs = List.tabulate(cpuCount) {
//        vexRiscvConfig(_, resetVector = resetVector)
//      }
//    )
//  )
//  def main(args: Array[String]): Unit = {
//    SpinalVerilog {
//      vexRiscvCluster(4)
//    }
//  }
}
//
//
//
//object VexRiscvSmpClusterTestInfrastructure{
//  val REPORT_OFFSET = 0xF8000000
//  val REPORT_THREAD_ID = 0x00
//  val REPORT_THREAD_COUNT = 0x04
//  val REPORT_END = 0x08
//  val REPORT_BARRIER_START = 0x0C
//  val REPORT_BARRIER_END   = 0x10
//  val REPORT_CONSISTENCY_VALUES = 0x14
//
//  val PUTC = 0x00
//  val GETC = 0x04
//  val CLINT_ADDR = 0x10000
//  val CLINT_IPI_ADDR = CLINT_ADDR+0x0000
//  val CLINT_CMP_ADDR = CLINT_ADDR+0x4000
//  val CLINT_TIME_ADDR = CLINT_ADDR+0xBFF8
//
//  def ram(dut : VexRiscvSmpCluster, withStall : Boolean) = {
//    import spinal.core.sim._
//    val cpuCount = dut.cpus.size
//    val ram = new BmbMemoryAgent(0x100000000l){
//      case class Report(hart : Int, code : Int, data : Int){
//        override def toString: String = {
//          f"CPU:$hart%2d ${code}%3x -> $data%3d"
//        }
//      }
//      val reports = ArrayBuffer.fill(cpuCount)(ArrayBuffer[Report]())
//
//
//      val writeTable = mutable.HashMap[Int, Int => Unit]()
//      val readTable = mutable.HashMap[Int, () => Int]()
//      def onWrite(address : Int)(body : Int => Unit) = writeTable(address) = body
//      def onRead(address : Int)(body : => Int) = readTable(address) = () => body
//
//      var writeData = 0
//      var readData = 0
//      var reportWatchdog = 0
//      val cpuEnd = Array.fill(cpuCount)(false)
//      val barriers = mutable.HashMap[Int, Int]()
//      var consistancyCounter = 0
//      var consistancyLast = 0
//      var consistancyA = 0
//      var consistancyB = 0
//      var consistancyAB = 0
//      var consistancyNone = 0
//
//      onSimEnd{
//        for((list, hart) <- reports.zipWithIndex){
//          println(f"\n\n**** CPU $hart%2d ****")
//          for((report, reportId) <- list.zipWithIndex){
//            println(f"  $reportId%3d : ${report.code}%3x -> ${report.data}%3d")
//          }
//        }
//
//        println(s"consistancy NONE:$consistancyNone A:$consistancyA B:$consistancyB AB:$consistancyAB")
//      }
//
//      override def setByte(address: Long, value: Byte): Unit = {
//        if((address & 0xF0000000l) != 0xF0000000l) return  super.setByte(address, value)
//        val byteId = address & 3
//        val mask = 0xFF << (byteId*8)
//        writeData = (writeData & ~mask) | ((value.toInt << (byteId*8)) & mask)
//        if(byteId != 3) return
//        val offset = (address & ~0xF0000000l)-3
//        //        println(s"W[0x${offset.toHexString}] = $writeData @${simTime()}")
//        offset match {
//          case _ if offset >= 0x8000000 && offset < 0x9000000 => {
//            val report = Report(
//              hart = ((offset & 0xFF0000) >> 16).toInt,
//              code = (offset & 0x00FFFF).toInt,
//              data = writeData
//            )
////            println(report)
//            reports(report.hart) += report
//            reportWatchdog += 1
//            import report._
//            code match {
//              case REPORT_THREAD_ID => assert(data == hart)
//              case REPORT_THREAD_COUNT => assert(data == cpuCount)
//              case REPORT_END => assert(data == 0); assert(cpuEnd(hart) == false); cpuEnd(hart) = true; if(!cpuEnd.exists(_ == false)) simSuccess()
//              case REPORT_BARRIER_START => {
//                val counter = barriers.getOrElse(data, 0)
//                assert(counter < cpuCount)
//                barriers(data) = counter + 1
//              }
//              case REPORT_BARRIER_END => {
//                val counter = barriers.getOrElse(data, 0)
//                assert(counter == cpuCount)
//              }
//              case REPORT_CONSISTENCY_VALUES => consistancyCounter match {
//                case 0 => {
//                  consistancyCounter = 1
//                  consistancyLast = data
//                }
//                case 1 => {
//                  consistancyCounter =  0
//                  (data, consistancyLast) match {
//                    case (666, 0) => consistancyA += 1
//                    case (0, 666) => consistancyB += 1
//                    case (666, 666)  => consistancyAB += 1
//                    case (0,0) => consistancyNone += 1; simFailure("Consistancy issue :(")
//                  }
//                }
//              }
//            }
//          }
//          case _ => writeTable.get(offset.toInt) match {
//            case Some(x) => x(writeData)
//            case _ => simFailure(f"\n\nWrite at ${address-3}%8x with $writeData%8x")
//          }
//        }
//      }
//
//      override def getByte(address: Long): Byte = {
//        if((address & 0xF0000000l) != 0xF0000000l) return super.getByte(address)
//        val byteId = address & 3
//        val offset = (address & ~0xF0000000l)
//        if(byteId == 0) readData = readTable.get(offset.toInt) match {
//          case Some(x) => x()
//          case _ => simFailure(f"\n\nRead at $address%8x")
//        }
//        (readData >> (byteId*8)).toByte
//      }
//
//      val clint = new {
//        val cmp = Array.fill(cpuCount)(0l)
//        var time = 0l
//        periodicaly(100){
//          time += 10
//          var timerInterrupts = 0l
//          for(i <- 0 until cpuCount){
//            if(cmp(i) < time) timerInterrupts |= 1l << i
//          }
//          dut.io.timerInterrupts #= timerInterrupts
//        }
//
////        delayed(200*1000000){
////          dut.io.softwareInterrupts #= 0xE
////          enableSimWave()
////          println("force IPI")
////        }
//      }
//
//      onWrite(PUTC)(data => print(data.toChar))
//      onRead(GETC)( if(System.in.available() != 0) System.in.read() else -1)
//
//      dut.io.softwareInterrupts #= 0
//      dut.io.timerInterrupts #= 0
//      dut.io.externalInterrupts #= 0
//      dut.io.externalSupervisorInterrupts #= 0
//      onRead(CLINT_TIME_ADDR)(clint.time.toInt)
//      onRead(CLINT_TIME_ADDR+4)((clint.time >> 32).toInt)
//      for(hartId <- 0 until cpuCount){
//        onWrite(CLINT_IPI_ADDR + hartId*4) {data =>
//          val mask = 1l << hartId
//          val value = (dut.io.softwareInterrupts.toLong & ~mask) | (if(data == 1) mask else 0)
//          dut.io.softwareInterrupts #= value
//        }
////        onRead(CLINT_CMP_ADDR + hartId*8)(clint.cmp(hartId).toInt)
////        onRead(CLINT_CMP_ADDR + hartId*8+4)((clint.cmp(hartId) >> 32).toInt)
//        onWrite(CLINT_CMP_ADDR + hartId*8){data => clint.cmp(hartId) = (clint.cmp(hartId) & 0xFFFFFFFF00000000l) | data}
//        onWrite(CLINT_CMP_ADDR + hartId*8+4){data => clint.cmp(hartId) = (clint.cmp(hartId) & 0x00000000FFFFFFFFl) | (data.toLong << 32)}
//      }
//
//
//
//    }
//    dut.io.iMems.foreach(ram.addPort(_,0,dut.clockDomain,true, withStall))
//    ram.addPort(dut.io.dMem,0,dut.clockDomain,true, withStall)
//    ram
//  }
//  def init(dut : VexRiscvSmpCluster): Unit ={
//    import spinal.core.sim._
//    dut.clockDomain.forkStimulus(10)
//    dut.debugClockDomain.forkStimulus(10)
//    dut.io.debugBus.cmd.valid #= false
//  }
//}
//
//object VexRiscvSmpClusterTest extends App{
//  import spinal.core.sim._
//
//  val simConfig = SimConfig
//  simConfig.withWave
//  simConfig.allOptimisation
//  simConfig.addSimulatorFlag("--threads 1")
//
//  val cpuCount = 4
//  val withStall = true
//
//  simConfig.compile(VexRiscvSmpClusterGen.vexRiscvCluster(cpuCount)).doSimUntilVoid(seed = 42){dut =>
//    disableSimWave()
//    SimTimeout(100000000l*10*cpuCount)
//    dut.clockDomain.forkSimSpeedPrinter(1.0)
//    VexRiscvSmpClusterTestInfrastructure.init(dut)
//    val ram = VexRiscvSmpClusterTestInfrastructure.ram(dut, withStall)
//    ram.memory.loadBin(0x80000000l, "src/test/cpp/raw/smp/build/smp.bin")
//    periodicaly(20000*10){
//      assert(ram.reportWatchdog != 0)
//      ram.reportWatchdog = 0
//    }
//  }
//}
//
//// echo "echo 10000 | dhrystone >> log" > test
//// time sh test &
//// top -b -n 1
//
//// TODO
//// MultiChannelFifo.toStream arbitration
//// BmbDecoderOutOfOrder arbitration
//// DataCache to bmb invalidation that are more than single line
//object VexRiscvSmpClusterOpenSbi extends App{
//  import spinal.core.sim._
//
//  val simConfig = SimConfig
//  simConfig.withWave
//  simConfig.allOptimisation
//  simConfig.addSimulatorFlag("--threads 1")
//
//  val cpuCount = 2
//  val withStall = false
//
//  def gen = {
//    val dut = VexRiscvSmpClusterGen.vexRiscvCluster(cpuCount, resetVector = 0x80000000l)
//    dut.cpus.foreach{cpu =>
//      cpu.core.children.foreach{
//        case cache : InstructionCache => cache.io.cpu.decode.simPublic()
//        case _ =>
//      }
//    }
//    dut
//  }
//
//  simConfig.workspaceName("rawr_4c").compile(gen).doSimUntilVoid(seed = 42){dut =>
////    dut.clockDomain.forkSimSpeedPrinter(1.0)
//    VexRiscvSmpClusterTestInfrastructure.init(dut)
//    val ram = VexRiscvSmpClusterTestInfrastructure.ram(dut, withStall)
////    ram.memory.loadBin(0x80000000l, "../opensbi/build/platform/spinal/vexriscv/sim/smp/firmware/fw_payload.bin")
//
////    ram.memory.loadBin(0x40F00000l, "/media/data/open/litex_smp/litex_vexriscv_smp/images/fw_jump.bin")
////    ram.memory.loadBin(0x40000000l, "/media/data/open/litex_smp/litex_vexriscv_smp/images/Image")
////    ram.memory.loadBin(0x40EF0000l, "/media/data/open/litex_smp/litex_vexriscv_smp/images/dtb")
////    ram.memory.loadBin(0x41000000l, "/media/data/open/litex_smp/litex_vexriscv_smp/images/rootfs.cpio")
//
//    ram.memory.loadBin(0x80000000l, "../opensbi/build/platform/spinal/vexriscv/sim/smp/firmware/fw_jump.bin")
//    ram.memory.loadBin(0xC0000000l, "../buildroot/output/images/Image")
//    ram.memory.loadBin(0xC1000000l, "../buildroot/output/images/dtb")
//    ram.memory.loadBin(0xC2000000l, "../buildroot/output/images/rootfs.cpio")
//
//    import spinal.core.sim._
//    var iMemReadBytes, dMemReadBytes, dMemWriteBytes, iMemSequencial,iMemRequests, iMemPrefetchHit = 0l
//    var reportTimer = 0
//    var reportCycle = 0
//    val iMemFetchDelta = mutable.HashMap[Long, Long]()
//    var iMemFetchDeltaSorted : Seq[(Long, Long)] = null
//    var dMemWrites, dMemWritesCached = 0l
//    val dMemWriteCacheCtx = List(4,8,16,32,64).map(bytes => new {
//      var counter = 0l
//      var address = 0l
//      val mask = ~((1 << log2Up(bytes))-1)
//    })
//
//    import java.io._
//    val csv = new PrintWriter(new File("bench.csv" ))
//    val iMemCtx = Array.tabulate(cpuCount)(i => new {
//      var sequencialPrediction = 0l
//      val cache = dut.cpus(i).core.children.find(_.isInstanceOf[InstructionCache]).head.asInstanceOf[InstructionCache].io.cpu.decode
//      var lastAddress = 0l
//    })
//    dut.clockDomain.onSamplings{
//      dut.io.time #= simTime()/10
//
//
//      for(i <- 0 until cpuCount; iMem = dut.io.iMems(i); ctx = iMemCtx(i)){
////        if(iMem.cmd.valid.toBoolean && iMem.cmd.ready.toBoolean){
////          val length = iMem.cmd.length.toInt + 1
////          val address = iMem.cmd.address.toLong
////          iMemReadBytes += length
////          iMemRequests += 1
////        }
//        if(ctx.cache.isValid.toBoolean && !ctx.cache.mmuRefilling.toBoolean && !ctx.cache.mmuException.toBoolean){
//          val address = ctx.cache.physicalAddress.toLong
//          val length = ctx.cache.p.bytePerLine.toLong
//          val mask = ~(length-1)
//          if(ctx.cache.cacheMiss.toBoolean) {
//            iMemReadBytes += length
//            if ((address & mask) == (ctx.sequencialPrediction & mask)) {
//              iMemSequencial += 1
//            }
//          }
//          if(!ctx.cache.isStuck.toBoolean) {
//            ctx.sequencialPrediction = address + length
//          }
//        }
//
//        if(iMem.cmd.valid.toBoolean && iMem.cmd.ready.toBoolean){
//          val address = iMem.cmd.address.toLong
//          iMemRequests += 1
//          if(iMemCtx(i).lastAddress + ctx.cache.p.bytePerLine == address){
//            iMemPrefetchHit += 1
//          }
//          val delta = address-iMemCtx(i).lastAddress
//          iMemFetchDelta(delta) = iMemFetchDelta.getOrElse(delta, 0l) + 1l
//          if(iMemRequests % 1000 == 999) iMemFetchDeltaSorted = iMemFetchDelta.toSeq.sortBy(_._1)
//          iMemCtx(i).lastAddress = address
//        }
//      }
//      if(dut.io.dMem.cmd.valid.toBoolean && dut.io.dMem.cmd.ready.toBoolean){
//        if(dut.io.dMem.cmd.opcode.toInt == Bmb.Cmd.Opcode.WRITE){
//          dMemWriteBytes += dut.io.dMem.cmd.length.toInt+1
//          val address = dut.io.dMem.cmd.address.toLong
//          dMemWrites += 1
//          for(ctx <- dMemWriteCacheCtx){
//            if((address & ctx.mask) == (ctx.address & ctx.mask)){
//              ctx.counter += 1
//            } else {
//              ctx.address = address
//            }
//          }
//        }else {
//          dMemReadBytes += dut.io.dMem.cmd.length.toInt+1
//          for(ctx <- dMemWriteCacheCtx) ctx.address = -1
//        }
//      }
//      reportTimer = reportTimer + 1
//      reportCycle = reportCycle + 1
//      if(reportTimer == 400000){
//        reportTimer = 0
////        println(f"\n** c=${reportCycle} ir=${iMemReadBytes*1e-6}%5.2f dr=${dMemReadBytes*1e-6}%5.2f dw=${dMemWriteBytes*1e-6}%5.2f **\n")
//
//
//        csv.write(s"$reportCycle,$iMemReadBytes,$dMemReadBytes,$dMemWriteBytes,$iMemRequests,$iMemSequencial,$dMemWrites,${dMemWriteCacheCtx.map(_.counter).mkString(",")},$iMemPrefetchHit\n")
//        csv.flush()
//        reportCycle = 0
//        iMemReadBytes = 0
//        dMemReadBytes = 0
//        dMemWriteBytes = 0
//        iMemRequests = 0
//        iMemSequencial = 0
//        dMemWrites = 0
//        iMemPrefetchHit = 0
//        for(ctx <- dMemWriteCacheCtx) ctx.counter = 0
//      }
//    }
//
//
////    fork{
////      disableSimWave()
////      val atMs = 3790
////      val durationMs = 5
////      sleep(atMs*1000000)
////      enableSimWave()
////      println("** enableSimWave **")
////      sleep(durationMs*1000000)
////      println("** disableSimWave **")
////      while(true) {
////        disableSimWave()
////        sleep(100000 * 10)
////        enableSimWave()
////        sleep(  100 * 10)
////      }
//////      simSuccess()
////    }
//
//    fork{
//      while(true) {
//        disableSimWave()
//        sleep(100000 * 10)
//        enableSimWave()
//        sleep(  100 * 10)
//      }
//    }
//  }
//}<|MERGE_RESOLUTION|>--- conflicted
+++ resolved
@@ -17,11 +17,7 @@
 import spinal.lib.misc.plic.PlicMapping
 import spinal.lib.system.debugger.SystemDebuggerConfig
 import vexriscv.ip.{DataCacheAck, DataCacheConfig, DataCacheMemBus, InstructionCache, InstructionCacheConfig}
-<<<<<<< HEAD
-import vexriscv.plugin.{BranchPlugin, CsrAccess, CsrPlugin, CsrPluginConfig, DBusCachedPlugin, DBusSimplePlugin, DYNAMIC_TARGET, DebugPlugin, DecoderSimplePlugin, FpuPlugin, FullBarrelShifterPlugin, HazardSimplePlugin, IBusCachedPlugin, IBusSimplePlugin, IntAluPlugin, MmuPlugin, MmuPortConfig, MulDivIterativePlugin, MulPlugin, RegFilePlugin, STATIC, SrcPlugin, StaticMemoryTranslatorPlugin, YamlPlugin}
-=======
-import vexriscv.plugin.{BranchPlugin, CsrAccess, CsrPlugin, CsrPluginConfig, DBusCachedPlugin, DBusSimplePlugin, DYNAMIC_TARGET, DebugPlugin, DecoderSimplePlugin, FullBarrelShifterPlugin, HazardSimplePlugin, IBusCachedPlugin, IBusSimplePlugin, IntAluPlugin, MmuPlugin, MmuPortConfig, MulDivIterativePlugin, MulPlugin, RegFilePlugin, RegFileReadKind, STATIC, SrcPlugin, StaticMemoryTranslatorPlugin, YamlPlugin}
->>>>>>> fd234bbf
+import vexriscv.plugin._
 import vexriscv.{Riscv, VexRiscv, VexRiscvBmbGenerator, VexRiscvConfig, plugin}
 
 import scala.collection.mutable
@@ -177,14 +173,11 @@
                      dBusCmdMasterPipe : Boolean = false,
                      withMmu : Boolean = true,
                      withSupervisor : Boolean = true,
-<<<<<<< HEAD
                      withFloat : Boolean = false,
                      withDouble : Boolean = false,
                      externalFpu : Boolean = true,
-                     simHalt : Boolean = false
-=======
+                     simHalt : Boolean = false,
                      regfileRead : RegFileReadKind = plugin.ASYNC
->>>>>>> fd234bbf
                     ) = {
     assert(iCacheSize/iCacheWays <= 4096, "Instruction cache ways can't be bigger than 4096 bytes")
     assert(dCacheSize/dCacheWays <= 4096, "Data cache ways can't be bigger than 4096 bytes")
