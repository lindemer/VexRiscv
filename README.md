--- conflicted
+++ resolved
@@ -333,7 +333,6 @@
 Here are some timing and area measurements of the Murax SoC:
 
 ```
-<<<<<<< HEAD
 Murax interlocked stages (0.45 DMIPS/Mhz, 8 bits GPIO) ->
   Artix 7    -> 299 Mhz 984 LUT 1186 FF 
   Cyclone V  -> 175 Mhz 710 ALMs
@@ -347,19 +346,6 @@
   Cyclone IV -> 141 Mhz 1,680 LUT 1,227 FF 
   iCE40      -> 48 Mhz 2702 LC (icestorm)
   iCE40Ultra -> 22 Mhz 2702 LC (icestorm)
-=======
-Murax interlocked stages (0.45 DMIPS/Mhz) ->
-  Artix 7    -> 305 Mhz 1004 LUT 1297 FF
-  Cyclone V  -> 160 Mhz 744 ALMs
-  Cyclone IV -> 148 Mhz 1,522 LUT 1,255 FF
-  ICE40-HX   ->  51 Mhz 2402 LC (icestorm)
-
-MuraxFast bypassed stages (0.65 DMIPS/Mhz) ->
-  Artix 7    -> 312 Mhz 1240 LUT 1330 FF
-  Cyclone V  -> 159 Mhz 884 ALMs
-  Cyclone IV -> 142 Mhz 1,755 LUT 1,289 FF
-  ICE40-HX   ->  50 Mhz, 2787 LC  (icestorm)
->>>>>>> 7ab04a12
 ```
 
 Some scripts to generate the SoC and call the icestorm toolchain can be found here: `scripts/Murax/`
@@ -665,25 +651,14 @@
 | Parameters | type | description |
 | ------ | ----------- | ------ |
 | resetVector | BigInt | Address of the program counter after the reset |
-| relaxedPcCalculation | Boolean | By default, jumps have an asynchronous immediate effect on the program counter, which reduces the branch penalty by one cycle but could reduce the FMax as it will combinatorialy drive the instruction bus address signal. To avoid this you can set this parameter to true, which will make the jump affecting the programm counter in a sequancial way, which will cut the combinatorial path but add one additional cycle of penalty when a jump occur. |
-
-<<<<<<< HEAD
-=======
-The jump interface implemented by this plugin allows all other plugins to request jumps. The stage argument specifies from which stage the jump is asked,
-which allows the PcManagerSimplePlugin plugin to manage priorities between jump requests.
-
-```scala
-trait JumpService{
-  def createJumpInterface(stage : Stage) : Flow[UInt]
-}
-```
->>>>>>> 7ab04a12
+| relaxedPcCalculation | Boolean | By default jump have an asynchronous immediate effect on the program counter, which allow to reduce the branch penalties by one cycle but could reduce the FMax as it will combinatorialy drive the instruction bus address signal. To avoid this you can set this parameter to true, which will make the jump affecting the programm counter in a sequancial way, which will cut the combinatorial path but add one additional cycle of penalty when a jump occur. |
+
+
 
 This plugin operates on the prefetch stage.
 
 #### IBusSimplePlugin
 
-<<<<<<< HEAD
 This plugin implement the CPU frontend (instruction fetch) via a very simple and neutral memory interface going outside the CPU.
 
 | Parameters | type | description |
@@ -697,14 +672,6 @@
 | injectorStage | Boolean | Add a stage between the frontend and the decode stage of the CPU to improve FMax. (busLatencyMin + injectorStage) should be at least two. | 
 | prediction | BranchPrediction | Can be set to NONE/STATIC/DYNAMIC/DYNAMIC_TARGET to specify the branch predictor implementation, see bellow for more descriptions |
 | historyRamSizeLog2 | Int | Specify the number of entries in the direct mapped prediction cache of DYNAMIC/DYNAMIC_TARGET implementation. 2 pow historyRamSizeLog2 entries |
-=======
-This plugin fetches instructions via a very simple and neutral memory interface going outside the CPU.
-
-| Parameters | type | description |
-| ------ | ----------- | ------ |
-| interfaceKeepData | Boolean | Specifies if the read/response interface keeps the data until the next one, or if it's only present a single cycle.|
-| catchAccessFault | Boolean | When the read response specifies a read error and this parameter is true, it will generate a CPU exception trap |
->>>>>>> 7ab04a12
 
 Here is the SimpleBus interface definition
 
@@ -734,11 +701,10 @@
 }
 ```
 
-There is at least one cycle latency between a cmd and the corresponding rsp. The rsp.ready flag should be false after a cmd until the rsp is present.
-
-Note that bridges are available to convert this interface into AXI4 and Avalon.
-
-<<<<<<< HEAD
+There is at least one cycle latency between que cmd and the rsp. the rsp.ready flag should be false after a cmd until the rsp is present.
+
+Note that bridges are implemented to convert this interface into AXI4 and Avalon
+
 The jump interface implemented by this plugin allow all other plugin to request jumps. The stage argument specify from which stage the jump is asked, which will allow the PcManagerSimplePlugin plugin to manage priorities between jump requests.
 
 ```scala
@@ -747,9 +713,6 @@
 }
 ```
 
-=======
-This plugin fits in the fetch stage.
->>>>>>> 7ab04a12
 
 #### IBusCachedPlugin
 
@@ -868,27 +831,14 @@
 
 #### BranchPlugin
 
-<<<<<<< HEAD
 This plugin implement all branch/jump instructions (JAL/JALR/BEQ/BNE/BLT/BGE/BLTU/BGEU) with primitives used by the cpu frontend plugins to implement branch prediction. The prediction implementation is set in the frontend plugins (IBusX)
-=======
-This plugin implements all branch/jump instructions (JAL/JALR/BEQ/BNE/BLT/BGE/BLTU/BGEU) with some optional branch prediction. Each of these branch predictions could have been implemented
-as separate plugin.
->>>>>>> 7ab04a12
 
 | Parameters | type | description |
 | ------ | ----------- | ------ |
 | earlyBranch | Boolean | By default the branch is done in the Memory stage to relax timings, but if this option is set it's done in the Execute stage|
-<<<<<<< HEAD
 | catchAddressMisaligned | Boolean | If a jump/branch is done in an unaligned PC address, it will fire an trap exception |
 
 Each miss predicted jumps will produce between 2 and 4 cycles penalty depending the `earlyBranch` and the `PcManagerSimplePlugin.relaxedPcCalculation` configurations
-=======
-| catchAddressMisaligned | Boolean | If a jump/branch is done in an unaligned PC address, it will fire a trap exception |
-| prediction | BranchPrediction | Can be set to NONE/STATIC/DYNAMIC/DYNAMIC_TARGET to specify the branch predictor implementation, see below for more descriptions |
-| historyRamSizeLog2 | Int | Specify the number of entries in the direct mapped prediction cache of DYNAMIC/DYNAMIC_TARGET implementation. 2 pow historyRamSizeLog2 entries |
-
-Each mispredicted jump will produce between 2 and 4 penalty cycles depending the `earlyBranch` and the `PcManagerSimplePlugin.relaxedPcCalculation` configurations.
->>>>>>> 7ab04a12
 
 ##### Prediction NONE
 
